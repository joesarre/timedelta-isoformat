"""Supplemental ISO8601 duration format support for :py:class:`datetime.timedelta`"""
from dataclasses import dataclass
import datetime
from enum import StrEnum
from typing import Iterable, Tuple, TypeAlias

_NUMBER_FORMAT = frozenset("0123456789,.")

class DateUnit(StrEnum):
    years = "Y"
    months = "M"
    days = "D"

class TimeUnit(StrEnum):
    hours = "H"
    minutes = "M"
    seconds = "S"

class WeekUnit(StrEnum):
    weeks = "W"


class timedelta(datetime.timedelta):
    """Subclass of :py:class:`datetime.timedelta` with additional methods to implement
    ISO8601-style parsing and formatting.
    """

    @dataclass
    class Component:
        value: str
        unit: str
        limit: int | None = None
        quantity: float = 0

<<<<<<< HEAD
        def __iter__(self):
            return iter((self.value, self.unit.name, self.limit))
=======
        def __post_init__(self):
            try:
                assert self.value[0].isdigit()
                self.quantity = float(self.value)
            except (AssertionError, IndexError, ValueError) as exc:
                msg = f"unable to parse '{self.value}' as a positive decimal"
                raise ValueError(msg) from exc

        @property
        def valid(self):
            if not self.quantity: return False
            if not self.limit: return True

            inclusive_limit = self.limit not in (24, 60)
            if inclusive_limit and 0 <= self.quantity <= self.limit: return True
            if not inclusive_limit and 0 <= self.quantity < self.limit: return True

            bounds = f"[0..{self.limit}" + ("]" if inclusive_limit else ")")
            raise ValueError(f"{self.unit} value of {self.value} exceeds range {bounds}")
>>>>>>> 458bfefc

    Components: TypeAlias = Iterable[Component]
    Measurements: TypeAlias = Iterable[Tuple[str, float]]

    def __repr__(self) -> str:
        return f"timedelta_isoformat.{super().__repr__()}"

    @classmethod
    def _parse_date(cls, segment: str) -> Components:
        match tuple(segment):

            # YYYY-DDD
            case _, _, _, _, "-", _, _, _:
                yield cls.Component(segment[0:4], DateUnit.years)
                yield cls.Component(segment[5:8], DateUnit.days, 366)

            # YYYY-MM-DD
            case _, _, _, _, "-", _, _, "-", _, _:
                yield cls.Component(segment[0:4], DateUnit.years)
                yield cls.Component(segment[5:7], DateUnit.months, 12)
                yield cls.Component(segment[8:10], DateUnit.days, 31)

            # YYYYDDD
            case _, _, _, _, _, _, _:
                yield cls.Component(segment[0:4], DateUnit.years)
                yield cls.Component(segment[4:7], DateUnit.days, 366)

            # YYYYMMDD
            case _, _, _, _, _, _, _, _:
                yield cls.Component(segment[0:4], DateUnit.years)
                yield cls.Component(segment[4:6], DateUnit.months, 12)
                yield cls.Component(segment[6:8], DateUnit.days, 31)

            case _:
                raise ValueError(f"unable to parse '{segment}' into date components")

    @classmethod
    def _parse_time(cls, segment: str) -> Components:
        match tuple(segment):

            # HH:MM:SS[.ssssss]
            case _, _, ":", _, _, ":", _, _, ".", *_:
                yield cls.Component(segment[0:2], TimeUnit.hours, 24)
                yield cls.Component(segment[3:5], TimeUnit.minutes, 60)
                yield cls.Component(segment[6:15], TimeUnit.seconds, 60)

            # HH:MM:SS
            case _, _, ":", _, _, ":", _, _:
                yield cls.Component(segment[0:2], TimeUnit.hours, 24)
                yield cls.Component(segment[3:5], TimeUnit.minutes, 60)
                yield cls.Component(segment[6:8], TimeUnit.seconds, 60)

            # HHMMSS[.ssssss]
            case _, _, _, _, _, _, ".", *_:
                yield cls.Component(segment[0:2], TimeUnit.hours, 24)
                yield cls.Component(segment[2:4], TimeUnit.minutes, 60)
                yield cls.Component(segment[4:13], TimeUnit.seconds, 60)

            # HHMMSS
            case _, _, _, _, _, _:
                yield cls.Component(segment[0:2], TimeUnit.hours, 24)
                yield cls.Component(segment[2:4], TimeUnit.minutes, 60)
                yield cls.Component(segment[4:6], TimeUnit.seconds, 60)

            case _:
                raise ValueError(f"unable to parse '{segment}' into time components")

    @classmethod
    def _parse_designators(cls, duration: str) -> Components:
        """Parser for designator-separated ISO-8601 duration strings

        The code sweeps through the input exactly once, expecting to find measurements
        in order of largest-to-smallest unit from left-to-right (with the exception of
        week measurements, which must be the only measurement in the string if present).
        """
        date_context = iter(DateUnit)
        time_context = iter(TimeUnit)
        week_context = iter(WeekUnit)

        context, value, unit = date_context, "", None
        for char in duration:
            if char in _NUMBER_FORMAT:
                value += char if char.isdigit() else "."
                continue

            if char == "T" and context is date_context:
                assert not value, f"missing unit designator after '{value}'"
                context = time_context
                continue

            if char == "W":
                context = week_context
                pass

            assert not (context is week_context and unit), "cannot mix weeks with other units"
            for unit in context:
                if char == unit:
                    yield timedelta.Component(value, unit)
                    value = ""
                    break
            else:
                raise ValueError(f"unexpected character '{char}'")

        assert unit, "no measurements found"

    @classmethod
    def _parse_duration(cls, duration: str) -> Measurements:
        """Selects and runs an appropriate parser for ISO-8601 duration strings

        The format of these strings is composed of two segments; date measurements
        are situated between the 'P' and 'T' characters, and time measurements are
        situated between the 'T' character and the end-of-string.

        If no unit designator is found at the end of the duration string, then
        an attempt is made to parse the segment as a fixed-length date or time.
        """
        assert duration.startswith("P"), "durations must begin with the character 'P'"

        if duration[-1].isupper():
            yield from cls._parse_designators(duration[1:])
            return

        date_segment, _, time_segment = duration[1:].partition("T")
        if date_segment:
            yield from cls._parse_date(date_segment)
        if time_segment:
            yield from cls._parse_time(time_segment)

    @classmethod
    def fromisoformat(cls, duration: str) -> "timedelta":
        """Parses an input string and returns a :py:class:`timedelta` result

        :raises: `ValueError` with an explanatory message when parsing fails
        """
        try:
            return cls(**{m.unit: m.quantity for m in cls._parse_duration(duration) if m.valid})
        except (AssertionError, ValueError) as exc:
            raise ValueError(f"could not parse duration '{duration}': {exc}") from exc

    def isoformat(self) -> str:
        """Produce an ISO8601-style representation of this :py:class:`timedelta`"""
        if not self:
            return "P0D"

        minutes, seconds = divmod(self.seconds, 60)
        hours, minutes = divmod(minutes, 60)
        if self.microseconds:
            seconds += self.microseconds / 1_000_000  # type: ignore

        result = f"P{self.days}D" if self.days else "P"
        if hours or minutes or seconds:
            result += "T"
            result += f"{hours}H" if hours else ""
            result += f"{minutes}M" if minutes else ""
            result += f"{seconds:.6f}".rstrip("0").rstrip(".") + "S" if seconds else ""
        return result<|MERGE_RESOLUTION|>--- conflicted
+++ resolved
@@ -32,10 +32,6 @@
         limit: int | None = None
         quantity: float = 0
 
-<<<<<<< HEAD
-        def __iter__(self):
-            return iter((self.value, self.unit.name, self.limit))
-=======
         def __post_init__(self):
             try:
                 assert self.value[0].isdigit()
@@ -54,8 +50,7 @@
             if not inclusive_limit and 0 <= self.quantity < self.limit: return True
 
             bounds = f"[0..{self.limit}" + ("]" if inclusive_limit else ")")
-            raise ValueError(f"{self.unit} value of {self.value} exceeds range {bounds}")
->>>>>>> 458bfefc
+            raise ValueError(f"{self.unit.name} value of {self.value} exceeds range {bounds}")
 
     Components: TypeAlias = Iterable[Component]
     Measurements: TypeAlias = Iterable[Tuple[str, float]]
@@ -191,7 +186,7 @@
         :raises: `ValueError` with an explanatory message when parsing fails
         """
         try:
-            return cls(**{m.unit: m.quantity for m in cls._parse_duration(duration) if m.valid})
+            return cls(**{m.unit.name: m.quantity for m in cls._parse_duration(duration) if m.valid})
         except (AssertionError, ValueError) as exc:
             raise ValueError(f"could not parse duration '{duration}': {exc}") from exc
 
