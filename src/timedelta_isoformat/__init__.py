--- conflicted
+++ resolved
@@ -1,12 +1,8 @@
 """Supplemental ISO8601 duration format support for :py:class:`datetime.timedelta`"""
 from dataclasses import dataclass
 import datetime
-<<<<<<< HEAD
 from enum import StrEnum
-from typing import Iterable, Tuple, TypeAlias
-=======
 from typing import Iterable, TypeAlias
->>>>>>> a1de4ae7
 
 _NUMBER_FORMAT = frozenset("0123456789,.")
 
@@ -42,17 +38,7 @@
             assert self._bounds_check()
 
         def _bounds_check(self) -> bool:
-<<<<<<< HEAD
-            inclusive_limit = self.limit not in (24, 60)
-            match self.limit, inclusive_limit:
-                case None, _ if 0 <= self.quantity: return True
-                case _, True if 0 <= self.quantity <= self.limit: return True
-                case _, False if 0 <= self.quantity < self.limit: return True
-
-            bounds = f"[0..{self.limit}" + ("]" if inclusive_limit else ")")
-            raise ValueError(f"{self.unit.name} value of {self.value} exceeds range {bounds}")
-=======
-            msg = f"{self.unit} value of {self.value} exceeds range "
+            msg = f"{self.unit.name} value of {self.value} exceeds range "
             if self.limit is None:
                 assert 0 <= self.quantity, msg + "[0..+∞)"
             elif self.limit in (24, 60):
@@ -60,7 +46,6 @@
             else:
                 assert 0 <= self.quantity <= self.limit, msg + f"[0..{self.limit}]"
             return True
->>>>>>> a1de4ae7
 
     Components: TypeAlias = Iterable[Component]
 
